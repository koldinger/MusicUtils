--- conflicted
+++ resolved
@@ -214,15 +214,9 @@
     args = parseArgs()
     if args.quiet:
         beQuiet = True
-<<<<<<< HEAD
-    if args.print or not (args.tags or args.delete):
+    if args.print or not (args.tags or args.delete or args.clear):
         printtags = []
-        if args.print is not None:
-=======
-    if args.print or not (args.tags or args.delete or args.clear):
-        printtags = None
         if args.print:
->>>>>>> 7f04cc85
             printtags = list(map(str.upper, flatten(args.print)))
         for f in args.files:
             printFile(f, printtags, args.alltags, args.details)

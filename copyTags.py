#! /usr/bin/env python3
# vim: set et sw=4 sts=4 fileencoding=utf-8:
#
# MusicUtilities: A set of utilities for working with music files.
# Copyright 2013-2024, Eric Koldinger, All Rights Reserved.
# kolding@washington.edu
#
# Redistribution and use in source and binary forms, with or without
# modification, are permitted provided that the following conditions are met:
#
#     * Redistributions of source code must retain the above copyright
#       notice, this list of conditions and the following disclaimer.
#     * Redistributions in binary form must reproduce the above copyright
#       notice, this list of conditions and the following disclaimer in the
#       documentation and/or other materials provided with the distribution.
#     * Neither the name of the copyright holder nor the
#       names of its contributors may be used to endorse or promote products
#       derived from this software without specific prior written permission.
#
# THIS SOFTWARE IS PROVIDED BY THE COPYRIGHT HOLDERS AND CONTRIBUTORS "AS IS"
# AND ANY EXPRESS OR IMPLIED WARRANTIES, INCLUDING, BUT NOT LIMITED TO, THE
# IMPLIED WARRANTIES OF MERCHANTABILITY AND FITNESS FOR A PARTICULAR PURPOSE
# ARE DISCLAIMED. IN NO EVENT SHALL THE COPYRIGHT HOLDER OR CONTRIBUTORS BE
# LIABLE FOR ANY DIRECT, INDIRECT, INCIDENTAL, SPECIAL, EXEMPLARY, OR
# CONSEQUENTIAL DAMAGES (INCLUDING, BUT NOT LIMITED TO, PROCUREMENT OF
# SUBSTITUTE GOODS OR SERVICES; LOSS OF USE, DATA, OR PROFITS; OR BUSINESS
# INTERRUPTION) HOWEVER CAUSED AND ON ANY THEORY OF LIABILITY, WHETHER IN
# CONTRACT, STRICT LIABILITY, OR TORT (INCLUDING NEGLIGENCE OR OTHERWISE)
# ARISING IN ANY WAY OUT OF THE USE OF THIS SOFTWARE, EVEN IF ADVISED OF THE
# POSSIBILITY OF SUCH DAMAGE.

import argparse
import pathlib
import shutil
import sys
import os
import pprint
import traceback

import magic
import music_tag

from termcolor import colored

from Utils import isAudio

class PrintOnce:
    def __init__(self, message):
        self.message = message
        self.first = True

    def print(self):
        if self.first:
            print(self.message)
            self.first = False

def backupFile(path):
    bupPath = pathlib.Path(path.with_suffix(path.suffix + '.bak'))
    print("Backing up {} to {}".format(path, bupPath))
    shutil.copy2(path, bupPath)

def addTuples(*args):
    return tuple(map(sum, zip(*args)))

def matchFiles(srcs, dsts):
    return list(zip(sorted(srcs), sorted(dsts)))

<<<<<<< HEAD
def isAudio(path):
    return magic.from_buffer(open(path, "rb").read(2048), mime=True).startswith('audio/')

=======
>>>>>>> 7f04cc85
def copyTree(srcDir, dstDir, backup=False, replace=False, delete=False, dryrun=False, preserve=False, tags=None, short=False, skiptags=['artwork']):
    #print("Processing Tree: {} to {}".format(colored(srcDir, "yellow"), colored(dstDir, "yellow")))
    changes = copyDir(srcDir, dstDir, backup=backup, replace=replace, delete=delete, preserve=preserve, dryrun=dryrun, tags=tags, short=short, skiptags=skiptags)

    subDirs = sorted([x.name for x in srcDir.iterdir() if x.is_dir()])
    for i in subDirs:
        subSrc = pathlib.Path(srcDir, i)
        subDst = pathlib.Path(dstDir, i)
        if subDst.is_dir():
            changes2 = copyTree(subSrc, subDst, backup=backup, replace=replace, delete=delete, preserve=preserve, dryrun=dryrun, tags=tags, short=short, skiptags=skiptags)
            changes = addTuples(changes, *changes2)
        elif subDst.exists():
            print("{} is not a directory".format(colored(subDst, "red")))
        else:
            print("{} does not exist".format(colored(subDst, "red")))

    return changes


def copyDir(srcDir, dstDir, backup=False, replace=False, delete=False, dryrun=False, preserve=False, tags=None, short=False, skiptags=[]):
    srcFiles = filter(lambda x: x.is_file() and isAudio(x), srcDir.iterdir())
    dstFiles = filter(lambda x: x.is_file() and isAudio(x), dstDir.iterdir())

    nChanges = (0, 0, 0, 0, 0)

    pairs = matchFiles(srcFiles, dstFiles)

    if pairs:
        print(f"Processing directory: {colored(srcDir, 'cyan')} into {colored(dstDir, 'cyan')}")

    for files in pairs:
        changes =  copyFile(files[0], files[1], backup=backup, replace=replace, delete=delete, preserve=preserve, dryrun=dryrun, tags=tags, short=short, skiptags=skiptags)
        nChanges = addTuples(nChanges, changes)

    return nChanges


def copyTags(frTags, toTags, tags, replace, delete, details=None):
    """ 
    Perform the actual copy of tags from one set to another.
    Arguments:
        frTags: The set of tags to copy from.   music_tags.MediaInfo
        toTags: The set of tags to copy to.     music_tags.MediaInfo
        tags:   A list of tag names to copy.    list[str]
        replace: Boolean, replace tags if they are in the target.  If false, don't overwrite existing tags
        delete:  Boolean.  If true, delete tags that exist in toTags (and tags), but not in frTags
        details: An optional tuple of lists which will be filled.   Contains 4 lists, added, replaced, deleted, and errors
                Upon return:
                    added will contain a list of tuples (tagname, newValue)
                    replaced will contain a list of tuples (tagname, newValue, oldValue)
                    deleted will contain a list of tuples (tagname, oldValue)
                    errors will contain a list of tuples (tagname, exception)
    Returns:
        A boolean indicating if anything changed
        A 4-tuple, containg a count of each value number of tags added, replaced, deleted, and errors
    """
    nReplaced = 0
    nAdded = 0
    nDeleted = 0
    nErrors = 0
    changed = False

    if details:
        (added, replaced, deleted, errors) = details

    for tag in tags:
        try:
            frValue = frTags[tag]

            # Get the "to" value
            # if the value is unparseable, just ignore it
            try:
                toValue = toTags[tag]
            except ValueError:
                toValue = None

            if frValue:
                if toValue:
                    #print(tag, frValue, toValue, type(frValue), type(toValue))
                    if tag == 'artwork':
                        # TODO: This should check all artwork, but I'm lazy, assuming only one in my library.
                        if frValue.first.data == toValue.first.data:
                            continue
                    elif frValue.values == toValue.values:
                        continue
                    if not replace:
                        continue
                    if details:
                        replaced.append((tag, frValue, toValue))
                    nReplaced += 1
                else:
                    if details:
                        added.append((tag, frValue))
                    nAdded += 1

                toTags[tag] = frValue
                changed = True
            elif delete and toValue:
                print("Deleting ", tag)
                if details:
                    deleted.append((tag, toValue))
                del toTags[tag]
                nDeleted += 1
                changed = True
        except Exception as exception:
            if details:
                errors.append((tag, exception))
            nErrors += 1
    return changed, (nAdded, nReplaced, nDeleted, nErrors)

def copyFile(fromPath, toPath, backup=False, replace=False, delete=False, dryrun=False, tags=None, preserve=False, short=False, skiptags=[]):
    added = []
    replaced = []
    deleted = []
    errors = []
    results = (added, replaced, deleted, errors)
    changed = False

    try:
        # If requested, backup the original file
        if backup and not dryrun:
            backupFile(toPath)

        times = toPath.stat()

        frTags = music_tag.load_file(fromPath)
        toTags = music_tag.load_file(toPath)

        if not tags:
<<<<<<< HEAD
            #tags = list(filter(lambda x: not x.startswith("#") and not x in skiptags, frTags.tags()))
            tags = list(filter(lambda x: not x.startswith('#') and not x in skiptags, set(toTags.tags()).union(frTags.tags())))

        for tag in tags:
            try:
                if not tag in frTags:
                    if delete and tag in toTags:
                        header.print()
                        deleted.append(tag)
                        if not short:
                            print(f"\tDeleting  {tag}")
                        del toTags[tag]
                        nDeleted += 1
                        changed = True
                    continue

                frValue = frTags[tag]
                # Get the "to" value
                # if the value is unparseable, just ignore it
                try:
                    if tag in toTags:
                        toValue = toTags[tag]
                    else:
                        toValue = None
                except ValueError:
                    toValue = None

                if frValue:
                    if toValue:
                        #print(tag, frValue, toValue, type(frValue), type(toValue))
                        if tag == 'artwork':
                            # TODO: This should check all artwork, but I'm lazy, assuming only one in my library.
                            if frValue.first.data == toValue.first.data:
                                continue
                        elif frValue.values == toValue.values:
                            continue
                        if not replace:
                            continue
                        header.print()
                        replaced.append(tag)
                        nReplaced += 1
                        if not short:
                            print(f"\tReplacing {tag:25}: {toValue} -> {frValue}")
                    else:
                        header.print()
                        added.append(tag)
                        nAdded += 1
                        if not short:
                            print(f"\tAdding    {tag:25}: {frValue}")
                    toTags[tag] = frValue
                    changed = True
            except Exception as e:
                print(colored("Error:", "red") + f" Failed copying tag {colored(tag, 'red')} from {colored(fromPath, 'yellow')} to {colored(toPath, 'yellow')}")
                print(str(e))
                # traceback.print_exc()
                nErrors += 1

        if short and (added or replaced or deleted):
            header.print()
            if added:
                print(f"{colored('Added', 'cyan'):9}: {pprint.pformat(added, compact=True, width=132)}")
            if replaced:
                print(f"{colored('Replaced', 'cyan'):9}: {pprint.pformat(replaced, compact=True, width=132)}")
            if deleted:
                print(f"{colored('Deleted', 'cyan'):9}: {pprint.pformat(deleted, compact=True, width=132)}")
            #if not (added or deleted or replaced):
            #   print(colored("Nothing changed", "cyan"))
=======
            tags = list(filter(lambda x: not x.startswith("#") and not x in skiptags, music_tag.tags()))

        changed, counts = copyTags(frTags, toTags, tags, replace, delete, results)
        print(f"{colored('Copying tags from', 'yellow')} {colored(fromPath, 'green')} to {colored(toPath, 'green')}")

        if short:
            if added:
                tags = list(map(lambda x: x[0], added))
                print(f"{colored('Added', 'cyan'):17}: {pprint.pformat(tags, compact=True, width=132)}")
            if replaced:
                tags = list(map(lambda x: x[0], replaced))
                print(f"{colored('Replaced', 'cyan'):17}: {pprint.pformat(tags, compact=True, width=132)}")
            if deleted:
                tags = list(map(lambda x: x[0], deleted))
                print(f"{colored('Deleted', 'cyan'):17}: {pprint.pformat(tags, compact=True, width=132)}")
            if not (added or deleted or replaced):
                print(colored("Nothing changed", "cyan"))
            #print()
        else:
            for (tag, value) in added:
                print("\tAdding    {:25}: {}".format(tag, value))
            for (tag, frValue, toValue) in replaced:
                print("\tReplacing {:25}: {} -> {}".format(tag, toValue, frValue))
            for (tag, value) in deleted:
                print("\tDeleting  {:25}: {}".format(tag, value))
            for (tag, exception) in errors:
                print(f"{colored('Error', 'red')} Failed copying tag {colored(tag, 'red')} from {colored(fromPath, 'yellow')} to {colored(toPath, 'yellow')}")
                print(str(exception))
>>>>>>> 7f04cc85

        if changed and not dryrun:
            toTags.save()
            if preserve:
                os.utime(toPath, times=(times.st_atime, times.st_mtime))
    except Exception as e:
        print(colored("Error", "red") + " Error processing file {}".format(colored(fromPath, 'yellow')))
        print(str(e))
        nErrors += 1
        raise e

    return (int(changed), counts[0], counts[1], counts[2], counts[3])

def parseArgs():
    parser = argparse.ArgumentParser(description="Copy tags from one file to another, or via directories")
    parser.add_argument("--backup", "-b",   type=bool, action=argparse.BooleanOptionalAction, default=False, help="Backup destination files before modification")
    parser.add_argument("--replace", "-r",  type=bool, action=argparse.BooleanOptionalAction, default=False, help="Replace existing tags in destination")
    parser.add_argument("--delete", "-d",   type=bool, action=argparse.BooleanOptionalAction, default=False, help="Delete tags from destination that don't exist in source")
    parser.add_argument("--preserve", "-p", type=bool, action=argparse.BooleanOptionalAction, default=False, help="Preserve timestamps")
    parser.add_argument("--short", "-s",    type=bool, action=argparse.BooleanOptionalAction, default=False, help="Short report")
    parser.add_argument("--dryrun", "-n",   type=bool, action=argparse.BooleanOptionalAction, default=False, help="Don't save, dry run")
    parser.add_argument("--recurse", "-R",  type=bool, action=argparse.BooleanOptionalAction, default=False, help="Recurse into subdirectories")
    parser.add_argument("--tags", type=str, nargs="+", default=None, help="Tags to copy")
    parser.add_argument("tagSource", type=pathlib.Path, nargs=1, help="tagSource")
    parser.add_argument("tagDest", type=pathlib.Path, nargs=1, help="tagDest")
    return parser.parse_args()

def main():
    args = parseArgs()
    src = args.tagSource.pop()
    dst = args.tagDest.pop()
    if src.is_dir() != dst.is_dir():
        print("Error: source and destination must both be files, or directories")
        sys.exit(1)
    if src.is_dir():
        if args.recurse:
            nChanges = copyTree(src, dst, backup=args.backup, tags=args.tags, dryrun=args.dryrun, preserve=args.preserve, replace=args.replace, delete=args.delete, short=args.short, skiptags=[])
        else:
            nChanges = copyDir(src, dst, backup=args.backup, tags=args.tags, dryrun=args.dryrun, preserve=args.preserve, replace=args.replace, delete=args.delete, short=args.short, skiptags=[])
    else:
        nChanges = copyFile(src, dst, backup=args.backup, tags=args.tags, dryrun=args.dryrun, preserve=args.preserve, replace=args.replace, delete=args.delete, short=args.short, skiptags=[])

    print("Files Changed: {} Tags Added: {} Tags Replaced: {} Tags Deleted: {} Errors: {}".format(*nChanges))

if __name__ == '__main__':
    try:
        main()
    except KeyboardInterrupt:
        sys.exit("Interrupted")<|MERGE_RESOLUTION|>--- conflicted
+++ resolved
@@ -65,12 +65,6 @@
 def matchFiles(srcs, dsts):
     return list(zip(sorted(srcs), sorted(dsts)))
 
-<<<<<<< HEAD
-def isAudio(path):
-    return magic.from_buffer(open(path, "rb").read(2048), mime=True).startswith('audio/')
-
-=======
->>>>>>> 7f04cc85
 def copyTree(srcDir, dstDir, backup=False, replace=False, delete=False, dryrun=False, preserve=False, tags=None, short=False, skiptags=['artwork']):
     #print("Processing Tree: {} to {}".format(colored(srcDir, "yellow"), colored(dstDir, "yellow")))
     changes = copyDir(srcDir, dstDir, backup=backup, replace=replace, delete=delete, preserve=preserve, dryrun=dryrun, tags=tags, short=short, skiptags=skiptags)
@@ -200,76 +194,7 @@
         toTags = music_tag.load_file(toPath)
 
         if not tags:
-<<<<<<< HEAD
-            #tags = list(filter(lambda x: not x.startswith("#") and not x in skiptags, frTags.tags()))
             tags = list(filter(lambda x: not x.startswith('#') and not x in skiptags, set(toTags.tags()).union(frTags.tags())))
-
-        for tag in tags:
-            try:
-                if not tag in frTags:
-                    if delete and tag in toTags:
-                        header.print()
-                        deleted.append(tag)
-                        if not short:
-                            print(f"\tDeleting  {tag}")
-                        del toTags[tag]
-                        nDeleted += 1
-                        changed = True
-                    continue
-
-                frValue = frTags[tag]
-                # Get the "to" value
-                # if the value is unparseable, just ignore it
-                try:
-                    if tag in toTags:
-                        toValue = toTags[tag]
-                    else:
-                        toValue = None
-                except ValueError:
-                    toValue = None
-
-                if frValue:
-                    if toValue:
-                        #print(tag, frValue, toValue, type(frValue), type(toValue))
-                        if tag == 'artwork':
-                            # TODO: This should check all artwork, but I'm lazy, assuming only one in my library.
-                            if frValue.first.data == toValue.first.data:
-                                continue
-                        elif frValue.values == toValue.values:
-                            continue
-                        if not replace:
-                            continue
-                        header.print()
-                        replaced.append(tag)
-                        nReplaced += 1
-                        if not short:
-                            print(f"\tReplacing {tag:25}: {toValue} -> {frValue}")
-                    else:
-                        header.print()
-                        added.append(tag)
-                        nAdded += 1
-                        if not short:
-                            print(f"\tAdding    {tag:25}: {frValue}")
-                    toTags[tag] = frValue
-                    changed = True
-            except Exception as e:
-                print(colored("Error:", "red") + f" Failed copying tag {colored(tag, 'red')} from {colored(fromPath, 'yellow')} to {colored(toPath, 'yellow')}")
-                print(str(e))
-                # traceback.print_exc()
-                nErrors += 1
-
-        if short and (added or replaced or deleted):
-            header.print()
-            if added:
-                print(f"{colored('Added', 'cyan'):9}: {pprint.pformat(added, compact=True, width=132)}")
-            if replaced:
-                print(f"{colored('Replaced', 'cyan'):9}: {pprint.pformat(replaced, compact=True, width=132)}")
-            if deleted:
-                print(f"{colored('Deleted', 'cyan'):9}: {pprint.pformat(deleted, compact=True, width=132)}")
-            #if not (added or deleted or replaced):
-            #   print(colored("Nothing changed", "cyan"))
-=======
-            tags = list(filter(lambda x: not x.startswith("#") and not x in skiptags, music_tag.tags()))
 
         changed, counts = copyTags(frTags, toTags, tags, replace, delete, results)
         print(f"{colored('Copying tags from', 'yellow')} {colored(fromPath, 'green')} to {colored(toPath, 'green')}")
@@ -297,7 +222,6 @@
             for (tag, exception) in errors:
                 print(f"{colored('Error', 'red')} Failed copying tag {colored(tag, 'red')} from {colored(fromPath, 'yellow')} to {colored(toPath, 'yellow')}")
                 print(str(exception))
->>>>>>> 7f04cc85
 
         if changed and not dryrun:
             toTags.save()
